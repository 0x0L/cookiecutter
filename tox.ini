--- conflicted
+++ resolved
@@ -23,15 +23,9 @@
 deps =
     {[testenv]deps}
     mock
-<<<<<<< HEAD
 
-[testenv:flake8]
-commands = flake8 cookiecutter
-deps = flake8
-=======
 [testenv:flake8]        
 deps =
     flake8
 commands =
-    flake8 cookiecutter
->>>>>>> f90d1c6c
+    flake8 cookiecutter